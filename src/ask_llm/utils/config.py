--- conflicted
+++ resolved
@@ -7,19 +7,15 @@
 
 import requests
 import yaml
-from pydantic import Field, ValidationError, computed_field
+from pydantic import Field, computed_field
 from pydantic_settings import BaseSettings, SettingsConfigDict
 from rich.console import Console
 
-<<<<<<< HEAD
 PROVIDER_OPENAI = "openai"
 PROVIDER_OLLAMA = "ollama"
 PROVIDER_GGUF = "gguf"
 PROVIDER_HF = "huggingface"
 PROVIDER_UNKNOWN = "Unknown" 
-=======
-from ..constants import PROVIDER_OPENAI, PROVIDER_OLLAMA, PROVIDER_GGUF, PROVIDER_HF
->>>>>>> 5e569aa1
 
 logger = logging.getLogger(__name__)
 console = Console()
@@ -171,9 +167,6 @@
         return sorted(list(set(available_options))) # Return sorted list of unique aliases
 
 
-<<<<<<< HEAD
-global_config = Config()
-=======
 def set_config_value(key: str, value: str, config: Config) -> bool:
     """Sets a configuration value in the .env file.
 
@@ -222,4 +215,6 @@
     except IOError as e:
         console.print(f"[bold red]Error writing to {dotenv_path}:[/bold red] {e}")
         return False
->>>>>>> 5e569aa1
+
+
+global_config = Config()