--- conflicted
+++ resolved
@@ -196,12 +196,7 @@
     final_response = "To get to the other side!"
     complete_context_messages = [{"role": "user", "content": prompt}]
     mock_global_config.DEFAULT_MODEL_ALIAS = "mock-hf"
-<<<<<<< HEAD
     mock_global_config.ALLOW_DUPLICATE_RESPONSE = False
-    # Get the mock HF Client *class* and its *return_value* (the instance)
-=======
-    mock_global_config.allow_duplicate_response = False
->>>>>>> 5e569aa1
     mock_hf_client_class = mock_clients["huggingface"]
     mock_client_instance = mock_hf_client_class.return_value
     mock_client_instance.query.side_effect = [duplicate_response, final_response]
